--- conflicted
+++ resolved
@@ -1,6 +1,5 @@
 {
-<<<<<<< HEAD
-    "version": "1.7.0",
+    "version": "1.6.2",
     "compilerOptions": {
         "declaration": false,
         "module": "umd",
@@ -35,39 +34,4 @@
         "./tests/unit/lib/compose.ts",
         "./_modules/dojo-core/_typings/dojo-core/dojo-core-2.0.0-pre.d.ts"
     ]
-=======
-	"version": "1.6.2",
-	"compilerOptions": {
-		"declaration": false,
-		"module": "umd",
-		"noImplicitAny": true,
-		"outDir": "_build/",
-		"removeComments": false,
-		"sourceMap": true,
-		"target": "es5",
-		"moduleResolution": "node"
-	},
-	"filesGlob": [
-		"./typings/tsd.d.ts",
-		"./src/**/*.ts",
-		"./tests/**/*.ts",
-		"./_modules/**/*.d.ts"
-	],
-	"files": [
-		"./typings/tsd.d.ts",
-		"./src/compose.ts",
-		"./tests/functional/all.ts",
-		"./tests/intern-local.ts",
-		"./tests/intern.ts",
-		"./tests/typings/chai/chai.d.ts",
-		"./tests/typings/digdug/digdug.d.ts",
-		"./tests/typings/dojo2/dojo.d.ts",
-		"./tests/typings/intern/intern.d.ts",
-		"./tests/typings/leadfoot/leadfoot.d.ts",
-		"./tests/typings/tsd.d.ts",
-		"./tests/unit/all.ts",
-		"./tests/unit/lib/compose.ts",
-		"./_modules/dojo-core/_typings/dojo-core/dojo-core-2.0.0-pre.d.ts"
-	]
->>>>>>> bf2e869a
 }